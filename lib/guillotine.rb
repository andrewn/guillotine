--- conflicted
+++ resolved
@@ -25,11 +25,8 @@
     autoload :SequelAdapter,       "#{dir}/sequel_adapter"
     autoload :RiakAdapter,         "#{dir}/riak_adapter"
     autoload :ActiveRecordAdapter, "#{dir}/active_record_adapter"
-<<<<<<< HEAD
     autoload :RedisAdapter,        "#{dir}/redis_adapter"
-=======
     autoload :MongoAdapter,        "#{dir}/mongo_adapter"
->>>>>>> 7e3825de
 
     # Adapters handle the storage and retrieval of URLs in the system.  You can
     # use whatever you want, as long as it implements the #add and #find
